--- conflicted
+++ resolved
@@ -1,14 +1,10 @@
 [project]
 name = "scrapegraphai"
-<<<<<<< HEAD
-version = "1.8.1b1"
-=======
 
 
 version = "1.9.0b1"
 
 
->>>>>>> 146432d4
 description = "A web scraping library based on LangChain which uses LLM and direct graph logic to create scraping pipelines."
 authors = [
     { name = "Marco Vinciguerra", email = "mvincig11@gmail.com" },
