--- conflicted
+++ resolved
@@ -28,8 +28,4 @@
         "dolphin-mixtral": 32000,
         "mistral-openorca": 32000,
     }
-<<<<<<< HEAD
-
-=======
->>>>>>> a25e7ea3
 }