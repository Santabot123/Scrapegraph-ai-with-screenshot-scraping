--- conflicted
+++ resolved
@@ -94,11 +94,6 @@
             ]
             state.update({self.output[0]: compressed_document})
             return state
-<<<<<<< HEAD
-   
-=======
-
->>>>>>> 3d0f671b
         # handling for pdf
         elif input_keys[0] == "pdf":
             loader = PyPDFLoader(source)
@@ -114,11 +109,6 @@
             ]
             state.update({self.output[0]: compressed_document})
             return state
-<<<<<<< HEAD
-    
-=======
-
->>>>>>> 3d0f671b
         elif input_keys[0] == "json":
             f = open(source)
             compressed_document = [
@@ -177,9 +167,6 @@
                 Document(page_content=parsed_content, metadata={"source": source})
             ]
 
-<<<<<<< HEAD
-        state.update({self.output[0]: compressed_document, self.output[1]: link_urls, self.output[2]: image_urls})
-=======
         state.update(
             {
                 self.output[0]: compressed_document,
@@ -188,5 +175,4 @@
             }
         )
 
->>>>>>> 3d0f671b
         return state