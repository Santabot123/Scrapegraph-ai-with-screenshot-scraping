--- conflicted
+++ resolved
@@ -5,18 +5,15 @@
 from typing import List, Optional
 from urllib.parse import urlparse
 
-<<<<<<< HEAD
 from langchain_community.document_loaders import AsyncChromiumLoader
 from langchain.prompts import PromptTemplate
 from langchain.output_parsers import CommaSeparatedListOutputParser
 
 from .base_node import BaseNode
-=======
 from langchain.output_parsers import CommaSeparatedListOutputParser
 from langchain.prompts import PromptTemplate
 from langchain_community.document_loaders import AsyncChromiumLoader
 
->>>>>>> 3d0f671b
 from ..helpers import robots_dictionary
 from ..utils.logging import get_logger
 from .base_node import BaseNode
@@ -45,31 +42,22 @@
         node_name (str): The unique identifier name for the node, defaulting to "Robots".
     """
 
-<<<<<<< HEAD
-    def __init__(self, input: str, output: List[str],  node_config: Optional[dict]=None,
-                 node_name: str = "Robots"):
-        super().__init__(node_name, "node", input, output, 1)
-
-        self.llm_model = node_config["llm_model"]
-        self.force_scraping = False if node_config is None else node_config.get("force_scraping", False)
-        self.verbose = False if node_config is None else node_config.get("verbose", False)
-=======
     def __init__(
         self,
         input: str,
         output: List[str],
         node_config: Optional[dict] = None,
         node_name: str = "Robots",
+
     ):
         super().__init__(node_name, "node", input, output, 1)
 
         self.llm_model = node_config["llm_model"]
 
-        self.force_scraping = force_scraping
+        self.force_scraping = False if node_config is None else node_config.get("force_scraping", False)
         self.verbose = (
             True if node_config is None else node_config.get("verbose", False)
         )
->>>>>>> 3d0f671b
 
     def execute(self, state: dict) -> dict:
         """
@@ -123,20 +111,12 @@
             base_url = f"{parsed_url.scheme}://{parsed_url.netloc}"
             loader = AsyncChromiumLoader(f"{base_url}/robots.txt")
             document = loader.load()
-<<<<<<< HEAD
-            if hasattr(self.llm_model, "model_name") and "ollama" in self.llm_model.model_name:
-                self.llm_model.model_name = self.llm_model.model_name.split("/")[-1]
-                model = self.llm_model.model_name.split("/")[-1]
-            elif hasattr(self.llm_model, "model_id"):  # Bedrock uses model IDs, not model names
-                model = self.llm_model.model_id.split("/")[-1]
-=======
             if "ollama" in self.llm_model["model_name"]:
                 self.llm_model["model_name"] = self.llm_model["model_name"].split("/")[
                     -1
                 ]
                 model = self.llm_model["model_name"].split("/")[-1]
 
->>>>>>> 3d0f671b
             else:
                 model = self.llm_model["model_name"]
             try:
@@ -155,16 +135,10 @@
             is_scrapable = chain.invoke({"path": source})[0]
 
             if "no" in is_scrapable:
-<<<<<<< HEAD
-                if self.verbose:
-                    print("\033[31m(Scraping this website is not allowed)\033[0m")
-                    
-=======
                 self.logger.warning(
                     "\033[31m(Scraping this website is not allowed)\033[0m"
                 )
 
->>>>>>> 3d0f671b
                 if not self.force_scraping:
                     raise ValueError("The website you selected is not scrapable")
                 else:
