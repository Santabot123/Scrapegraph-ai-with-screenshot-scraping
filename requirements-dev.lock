--- conflicted
+++ resolved
@@ -218,13 +218,11 @@
     # via openai
 httpx-sse==0.4.0
     # via fireworks-ai
-<<<<<<< HEAD
 huggingface-hub==0.24.0
     # via langchain-huggingface
     # via sentence-transformers
-=======
 huggingface-hub==0.24.1
->>>>>>> 385084d0
+
     # via tokenizers
     # via transformers
 idna==3.7
@@ -297,13 +295,11 @@
     # via scrapegraphai
 langchain-groq==0.1.6
     # via scrapegraphai
-<<<<<<< HEAD
 langchain-huggingface==0.0.3
     # via scrapegraphai
 langchain-nvidia-ai-endpoints==0.1.6
-=======
+
 langchain-nvidia-ai-endpoints==0.1.7
->>>>>>> 385084d0
     # via scrapegraphai
 langchain-openai==0.1.17
     # via scrapegraphai
@@ -394,12 +390,8 @@
     # via streamlit
 platformdirs==4.2.2
     # via pylint
-<<<<<<< HEAD
-playwright==1.45.0
-    # via browserbase
-=======
+
 playwright==1.45.1
->>>>>>> 385084d0
     # via scrapegraphai
     # via undetected-playwright
 pluggy==1.5.0
